--- conflicted
+++ resolved
@@ -32,7 +32,7 @@
 	TaskDefinitionDTO, TaskExecutionDTO, ProcessExecutionOptionsDTO, TaskPresentationOptionsDTO,
 	ProcessExecutionDTO, ShellExecutionDTO, ShellExecutionOptionsDTO, TaskDTO, TaskSourceDTO, TaskHandleDTO, TaskFilterDTO, TaskProcessStartedDTO, TaskProcessEndedDTO, TaskSystemInfoDTO,
 	RunOptionsDTO,
-	ExtensionCallbackExecutionDTO
+	CustomTaskExecutionDTO
 } from 'vs/workbench/api/shared/tasks';
 import { IConfigurationResolverService } from 'vs/workbench/services/configurationResolver/common/configurationResolver';
 
@@ -139,7 +139,7 @@
 }
 
 namespace ProcessExecutionDTO {
-	export function is(value: ShellExecutionDTO | ProcessExecutionDTO | ExtensionCallbackExecutionDTO): value is ProcessExecutionDTO {
+	export function is(value: ShellExecutionDTO | ProcessExecutionDTO | CustomTaskExecutionDTO): value is ProcessExecutionDTO {
 		let candidate = value as ProcessExecutionDTO;
 		return candidate && !!candidate.process;
 	}
@@ -207,7 +207,7 @@
 }
 
 namespace ShellExecutionDTO {
-	export function is(value: ShellExecutionDTO | ProcessExecutionDTO | ExtensionCallbackExecutionDTO): value is ShellExecutionDTO {
+	export function is(value: ShellExecutionDTO | ProcessExecutionDTO | CustomTaskExecutionDTO): value is ShellExecutionDTO {
 		let candidate = value as ShellExecutionDTO;
 		return candidate && (!!candidate.commandLine || !!candidate.command);
 	}
@@ -238,19 +238,19 @@
 	}
 }
 
-namespace CallbackExecutionDTO {
-	export function is(value: ShellExecutionDTO | ProcessExecutionDTO | ExtensionCallbackExecutionDTO): value is ExtensionCallbackExecutionDTO {
-		let candidate = value as ExtensionCallbackExecutionDTO;
-		return candidate && candidate.extensionCallback === 'extensionCallback';
-	}
-
-	export function from(value: CommandConfiguration): ExtensionCallbackExecutionDTO {
-		return {
-			extensionCallback: 'extensionCallback'
-		};
-	}
-
-	export function to(value: ExtensionCallbackExecutionDTO): CommandConfiguration {
+namespace CustomTaskExecutionDTO {
+	export function is(value: ShellExecutionDTO | ProcessExecutionDTO | CustomTaskExecutionDTO): value is CustomTaskExecutionDTO {
+		let candidate = value as CustomTaskExecutionDTO;
+		return candidate && candidate.customTaskExecution === 'customTaskExecution';
+	}
+
+	export function from(value: CommandConfiguration): CustomTaskExecutionDTO {
+		return {
+			customTaskExecution: 'customTaskExecution'
+		};
+	}
+
+	export function to(value: CustomTaskExecutionDTO): CommandConfiguration {
 		return {
 			runtime: RuntimeType.ExtensionCallback,
 			presentation: undefined
@@ -352,23 +352,16 @@
 		if (typeof task.name !== 'string') {
 			return undefined;
 		}
-<<<<<<< HEAD
-		let command: CommandConfiguration;
-		if (ShellExecutionDTO.is(task.execution)) {
-			command = ShellExecutionDTO.to(task.execution);
-		} else if (ProcessExecutionDTO.is(task.execution)) {
-			command = ProcessExecutionDTO.to(task.execution);
-		} else if (CallbackExecutionDTO.is(task.execution)) {
-			command = CallbackExecutionDTO.to(task.execution);
-=======
+
 		let command: CommandConfiguration | undefined;
 		if (task.execution) {
 			if (ShellExecutionDTO.is(task.execution)) {
 				command = ShellExecutionDTO.to(task.execution);
 			} else if (ProcessExecutionDTO.is(task.execution)) {
 				command = ProcessExecutionDTO.to(task.execution);
-			}
->>>>>>> cb7261fc
+			} else if (CustomTaskExecutionDTO.is(task.execution)) {
+				command = CustomTaskExecutionDTO.to(task.execution);
+			}
 		}
 
 		if (!command) {
