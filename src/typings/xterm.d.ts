/**
 * @license MIT
 *
 * This contains the type declarations for the xterm.js library. Note that
 * some interfaces differ between this file and the actual implementation in
 * src/, that's because this file declares the *public* API which is intended
 * to be stable and consumed by external programs.
 */

/// <reference lib="dom"/>

declare module 'xterm' {
	/**
	 * A string representing text font weight.
	 */
	export type FontWeight = 'normal' | 'bold' | '100' | '200' | '300' | '400' | '500' | '600' | '700' | '800' | '900';

	/**
	 * A string representing log level.
	 */
	export type LogLevel = 'debug' | 'info' | 'warn' | 'error' | 'off';

	/**
	 * A string representing a renderer type.
	 */
	export type RendererType = 'dom' | 'canvas';

	/**
	 * An object containing start up options for the terminal.
	 */
	export interface ITerminalOptions {
		/**
		 * Whether background should support non-opaque color. It must be set before
		 * executing the `Terminal.open()` method and can't be changed later without
		 * executing it again. Note that enabling this can negatively impact
		 * performance.
		 */
		allowTransparency?: boolean;

		/**
		 * A data uri of the sound to use for the bell when `bellStyle = 'sound'`.
		 */
		bellSound?: string;

		/**
		 * The type of the bell notification the terminal will use.
		 */
		bellStyle?: 'none' /*| 'visual'*/ | 'sound' /*| 'both'*/;

		/**
		 * When enabled the cursor will be set to the beginning of the next line
		 * with every new line. This equivalent to sending '\r\n' for each '\n'.
		 * Normally the termios settings of the underlying PTY deals with the
		 * translation of '\n' to '\r\n' and this setting should not be used. If you
		 * deal with data from a non-PTY related source, this settings might be
		 * useful.
		 */
		convertEol?: boolean;

		/**
		 * The number of columns in the terminal.
		 */
		cols?: number;

		/**
		 * Whether the cursor blinks.
		 */
		cursorBlink?: boolean;

		/**
		 * The style of the cursor.
		 */
		cursorStyle?: 'block' | 'underline' | 'bar';

		/**
		 * Whether input should be disabled.
		 */
		disableStdin?: boolean;

		/**
		 * Whether to draw bold text in bright colors. The default is true.
		 */
		drawBoldTextInBrightColors?: boolean;

		/**
		 * The font size used to render text.
		 */
		fontSize?: number;

		/**
		 * The font family used to render text.
		 */
		fontFamily?: string;

		/**
		 * The font weight used to render non-bold text.
		 */
		fontWeight?: FontWeight;

		/**
		 * The font weight used to render bold text.
		 */
		fontWeightBold?: FontWeight;

		/**
		 * The spacing in whole pixels between characters..
		 */
		letterSpacing?: number;

		/**
		 * The line height used to render text.
		 */
		lineHeight?: number;

		/**
		 * What log level to use, this will log for all levels below and including
		 * what is set:
		 *
		 * 1. debug
		 * 2. info (default)
		 * 3. warn
		 * 4. error
		 * 5. off
		 */
		logLevel?: LogLevel;

		/**
		 * Whether to treat option as the meta key.
		 */
		macOptionIsMeta?: boolean;

		/**
		 * Whether holding a modifier key will force normal selection behavior,
		 * regardless of whether the terminal is in mouse events mode. This will
		 * also prevent mouse events from being emitted by the terminal. For
		 * example, this allows you to use xterm.js' regular selection inside tmux
		 * with mouse mode enabled.
		 */
		macOptionClickForcesSelection?: boolean;

		/**
		 * The type of renderer to use, this allows using the fallback DOM renderer
		 * when canvas is too slow for the environment. The following features do
		 * not work when the DOM renderer is used:
		 *
		 * - Letter spacing
		 * - Cursor blink
		 */
		rendererType?: RendererType;

		/**
		 * Whether to select the word under the cursor on right click, this is
		 * standard behavior in a lot of macOS applications.
		 */
		rightClickSelectsWord?: boolean;

		/**
		 * The number of rows in the terminal.
		 */
		rows?: number;

		/**
		 * Whether screen reader support is enabled. When on this will expose
		 * supporting elements in the DOM to support NVDA on Windows and VoiceOver
		 * on macOS.
		 */
		screenReaderMode?: boolean;

		/**
		 * The amount of scrollback in the terminal. Scrollback is the amount of
		 * rows that are retained when lines are scrolled beyond the initial
		 * viewport.
		 */
		scrollback?: number;

		/**
		 * The size of tab stops in the terminal.
		 */
		tabStopWidth?: number;

		/**
		 * The color theme of the terminal.
		 */
		theme?: ITheme;

		/**
		 * Whether "Windows mode" is enabled. Because Windows backends winpty and
		 * conpty operate by doing line wrapping on their side, xterm.js does not
		 * have access to wrapped lines. When Windows mode is enabled the following
		 * changes will be in effect:
		 *
		 * - Reflow is disabled.
		 * - Lines are assumed to be wrapped if the last character of the line is
		 *   not whitespace.
		 */
		windowsMode?: boolean;

		/**
		 * A string containing all characters that are considered word separated by the
		 * double click to select work logic.
		*/
		wordSeparator?: string;
	}

	/**
	 * Contains colors to theme the terminal with.
	 */
	export interface ITheme {
		/** The default foreground color */
		foreground?: string,
		/** The default background color */
		background?: string,
		/** The cursor color */
		cursor?: string,
		/** The accent color of the cursor (fg color for a block cursor) */
		cursorAccent?: string,
		/** The selection background color (can be transparent) */
		selection?: string,
		/** ANSI black (eg. `\x1b[30m`) */
		black?: string,
		/** ANSI red (eg. `\x1b[31m`) */
		red?: string,
		/** ANSI green (eg. `\x1b[32m`) */
		green?: string,
		/** ANSI yellow (eg. `\x1b[33m`) */
		yellow?: string,
		/** ANSI blue (eg. `\x1b[34m`) */
		blue?: string,
		/** ANSI magenta (eg. `\x1b[35m`) */
		magenta?: string,
		/** ANSI cyan (eg. `\x1b[36m`) */
		cyan?: string,
		/** ANSI white (eg. `\x1b[37m`) */
		white?: string,
		/** ANSI bright black (eg. `\x1b[1;30m`) */
		brightBlack?: string,
		/** ANSI bright red (eg. `\x1b[1;31m`) */
		brightRed?: string,
		/** ANSI bright green (eg. `\x1b[1;32m`) */
		brightGreen?: string,
		/** ANSI bright yellow (eg. `\x1b[1;33m`) */
		brightYellow?: string,
		/** ANSI bright blue (eg. `\x1b[1;34m`) */
		brightBlue?: string,
		/** ANSI bright magenta (eg. `\x1b[1;35m`) */
		brightMagenta?: string,
		/** ANSI bright cyan (eg. `\x1b[1;36m`) */
		brightCyan?: string,
		/** ANSI bright white (eg. `\x1b[1;37m`) */
		brightWhite?: string
	}

	/**
	 * An object containing options for a link matcher.
	 */
	export interface ILinkMatcherOptions {
		/**
		 * The index of the link from the regex.match(text) call. This defaults to 0
		 * (for regular expressions without capture groups).
		 */
		matchIndex?: number;

		/**
		 * A callback that validates whether to create an individual link, pass
		 * whether the link is valid to the callback.
		 */
		validationCallback?: (uri: string, callback: (isValid: boolean) => void) => void;

		/**
		 * A callback that fires when the mouse hovers over a link for a moment.
		 */
		tooltipCallback?: (event: MouseEvent, uri: string) => boolean | void;

		/**
		 * A callback that fires when the mouse leaves a link. Note that this can
		 * happen even when tooltipCallback hasn't fired for the link yet.
		 */
		leaveCallback?: () => void;

		/**
		 * The priority of the link matcher, this defines the order in which the
		 * link matcher is evaluated relative to others, from highest to lowest. The
		 * default value is 0.
		 */
		priority?: number;

		/**
		 * A callback that fires when the mousedown and click events occur that
		 * determines whether a link will be activated upon click. This enables
		 * only activating a link when a certain modifier is held down, if not the
		 * mouse event will continue propagation (eg. double click to select word).
		 */
		willLinkActivate?: (event: MouseEvent, uri: string) => boolean;
	}

	/**
	 * An object that can be disposed via a dispose function.
	 */
	export interface IDisposable {
		dispose(): void;
	}

	/**
	 * An event that can be listened to.
	 * @returns an `IDisposable` to stop listening.
	 */
	export interface IEvent<T> {
		(listener: (e: T) => any): IDisposable;
	}

	/**
	 * Represents a specific line in the terminal that is tracked when scrollback
	 * is trimmed and lines are added or removed.
	 */
	export interface IMarker extends IDisposable {
		/**
		 * A unique identifier for this marker.
		 */
		readonly id: number;

		/**
		 * Whether this marker is disposed.
		 */
		readonly isDisposed: boolean;

		/**
		 * The actual line index in the buffer at this point in time.
		 */
		readonly line: number;
	}

	/**
	 * The set of localizable strings.
	 */
	export interface ILocalizableStrings {
		/**
		 * The aria label for the underlying input textarea for the terminal.
		 */
		promptLabel: string;

		/**
		 * Announcement for when line reading is suppressed due to too many lines
		 * being printed to the terminal when `screenReaderMode` is enabled.
		 */
		tooMuchOutput: string;
	}

	/**
	 * The class that represents an xterm.js terminal.
	 */
	export class Terminal implements IDisposable {
		/**
		 * The element containing the terminal.
		 */
		readonly element: HTMLElement;

		/**
		 * The textarea that accepts input for the terminal.
		 */
		readonly textarea: HTMLTextAreaElement;

		/**
		 * The number of rows in the terminal's viewport. Use
		 * `ITerminalOptions.rows` to set this in the constructor and
		 * `Terminal.resize` for when the terminal exists.
		 */
		readonly rows: number;

		/**
		 * The number of columns in the terminal's viewport. Use
		 * `ITerminalOptions.cols` to set this in the constructor and
		 * `Terminal.resize` for when the terminal exists.
		 */
		readonly cols: number;

		/**
		 * (EXPERIMENTAL) The terminal's current buffer, this might be either the
		 * normal buffer or the alt buffer depending on what's running in the
		 * terminal.
		 */
		readonly buffer: IBuffer;

		/**
		 * (EXPERIMENTAL) Get all markers registered against the buffer. If the alt
		 * buffer is active this will always return [].
		 */
		readonly markers: ReadonlyArray<IMarker>;

		/**
		 * Natural language strings that can be localized.
		 */
		static strings: ILocalizableStrings;

		/**
		 * Creates a new `Terminal` object.
		 *
		 * @param options An object containing a set of options.
		 */
		constructor(options?: ITerminalOptions);

		/**
		 * Adds an event listener for the cursor moves.
		 * @returns an `IDisposable` to stop listening.
		 */
		onCursorMove: IEvent<void>;

		/**
		 * Adds an event listener for when a data event fires. This happens for
		 * example when the user types or pastes into the terminal. The event value
		 * is whatever `string` results, in a typical setup, this should be passed
		 * on to the backing pty.
		 * @returns an `IDisposable` to stop listening.
		 */
		onData: IEvent<string>;

		/**
		 * Adds an event listener for a key is pressed. The event value contains the
		 * string that will be sent in the data event as well as the DOM event that
		 * triggered it.
		 * @returns an `IDisposable` to stop listening.
		 */
		onKey: IEvent<{ key: string, domEvent: KeyboardEvent }>;

		/**
		 * Adds an event listener for when a line feed is added.
		 * @returns an `IDisposable` to stop listening.
		 */
		onLineFeed: IEvent<void>;

		/**
		 * Adds an event listener for when a scroll occurs. The  event value is the
		 * new position of the viewport.
		 * @returns an `IDisposable` to stop listening.
		 */
		onScroll: IEvent<number>;

		/**
		 * Adds an event listener for when a selection change occurs.
		 * @returns an `IDisposable` to stop listening.
		 */
		onSelectionChange: IEvent<void>;

		/**
		 * Adds an event listener for when rows are rendered. The event value
		 * contains the start row and end rows of the rendered area (ranges from `0`
		 * to `Terminal.rows - 1`).
		 * @returns an `IDisposable` to stop listening.
		 */
		onRender: IEvent<{ start: number, end: number }>;

		/**
		 * Adds an event listener for when the terminal is resized. The event value
		 * contains the new size.
		 * @returns an `IDisposable` to stop listening.
		 */
		onResize: IEvent<{ cols: number, rows: number }>;

		/**
		 * Adds an event listener for when an OSC 0 or OSC 2 title change occurs.
		 * The event value is the new title.
		 * @returns an `IDisposable` to stop listening.
		 */
		onTitleChange: IEvent<string>;

		/**
		 * Unfocus the terminal.
		 */
		blur(): void;

		/**
		 * Focus the terminal.
		 */
		focus(): void;

		/**
		 * Resizes the terminal. It's best practice to debounce calls to resize,
		 * this will help ensure that the pty can respond to the resize event
		 * before another one occurs.
		 * @param x The number of columns to resize to.
		 * @param y The number of rows to resize to.
		 */
		resize(columns: number, rows: number): void;

		/**
		 * Opens the terminal within an element.
		 * @param parent The element to create the terminal within. This element
		 * must be visible (have dimensions) when `open` is called as several DOM-
		 * based measurements need to be performed when this function is called.
		 */
		open(parent: HTMLElement): void;

		/**
		 * Attaches a custom key event handler which is run before keys are
		 * processed, giving consumers of xterm.js ultimate control as to what keys
		 * should be processed by the terminal and what keys should not.
		 * @param customKeyEventHandler The custom KeyboardEvent handler to attach.
		 * This is a function that takes a KeyboardEvent, allowing consumers to stop
		 * propagation and/or prevent the default action. The function returns
		 * whether the event should be processed by xterm.js.
		 */
		attachCustomKeyEventHandler(customKeyEventHandler: (event: KeyboardEvent) => boolean): void;

		/**
		 * (EXPERIMENTAL) Adds a handler for CSI escape sequences.
		 * @param flag The flag should be one-character string, which specifies the
		 * final character (e.g "m" for SGR) of the CSI sequence.
		 * @param callback The function to handle the escape sequence. The callback
		 * is called with the numerical params, as well as the special characters
		 * (e.g. "$" for DECSCPP). If the sequence has subparams the array will
		 * contain subarrays with their numercial values.
		 * Return true if the sequence was handled; false if
		 * we should try a previous handler (set by addCsiHandler or setCsiHandler).
		 * The most recently-added handler is tried first.
		 * @return An IDisposable you can call to remove this handler.
		 */
		addCsiHandler(flag: string, callback: (params: (number | number[])[], collect: string) => boolean): IDisposable;

		/**
		 * (EXPERIMENTAL) Adds a handler for OSC escape sequences.
		 * @param ident The number (first parameter) of the sequence.
		 * @param callback The function to handle the escape sequence. The callback
		 * is called with OSC data string. Return true if the sequence was handled;
		 * false if we should try a previous handler (set by addOscHandler or
		 * setOscHandler). The most recently-added handler is tried first.
		 * @return An IDisposable you can call to remove this handler.
		 */
		addOscHandler(ident: number, callback: (data: string) => boolean): IDisposable;

		/**
		 * (EXPERIMENTAL) Registers a link matcher, allowing custom link patterns to
		 * be matched and handled.
		 * @param regex The regular expression to search for, specifically this
		 * searches the textContent of the rows. You will want to use \s to match a
		 * space ' ' character for example.
		 * @param handler The callback when the link is called.
		 * @param options Options for the link matcher.
		 * @return The ID of the new matcher, this can be used to deregister.
		 */
		registerLinkMatcher(regex: RegExp, handler: (event: MouseEvent, uri: string) => void, options?: ILinkMatcherOptions): number;

		/**
		 * (EXPERIMENTAL) Deregisters a link matcher if it has been registered.
		 * @param matcherId The link matcher's ID (returned after register)
		 */
		deregisterLinkMatcher(matcherId: number): void;

		/**
		 * (EXPERIMENTAL) Registers a character joiner, allowing custom sequences of
		 * characters to be rendered as a single unit. This is useful in particular
		 * for rendering ligatures and graphemes, among other things.
		 *
		 * Each registered character joiner is called with a string of text
		 * representing a portion of a line in the terminal that can be rendered as
		 * a single unit. The joiner must return a sorted array, where each entry is
		 * itself an array of length two, containing the start (inclusive) and end
		 * (exclusive) index of a substring of the input that should be rendered as
		 * a single unit. When multiple joiners are provided, the results of each
		 * are collected. If there are any overlapping substrings between them, they
		 * are combined into one larger unit that is drawn together.
		 *
		 * All character joiners that are registered get called every time a line is
		 * rendered in the terminal, so it is essential for the handler function to
		 * run as quickly as possible to avoid slowdowns when rendering. Similarly,
		 * joiners should strive to return the smallest possible substrings to
		 * render together, since they aren't drawn as optimally as individual
		 * characters.
		 *
		 * NOTE: character joiners are only used by the canvas renderer.
		 *
		 * @param handler The function that determines character joins. It is called
		 * with a string of text that is eligible for joining and returns an array
		 * where each entry is an array containing the start (inclusive) and end
		 * (exclusive) indexes of ranges that should be rendered as a single unit.
		 * @return The ID of the new joiner, this can be used to deregister
		 */
		registerCharacterJoiner(handler: (text: string) => [number, number][]): number;

		/**
		 * (EXPERIMENTAL) Deregisters the character joiner if one was registered.
		 * NOTE: character joiners are only used by the canvas renderer.
		 * @param joinerId The character joiner's ID (returned after register)
		 */
		deregisterCharacterJoiner(joinerId: number): void;

		/**
		 * (EXPERIMENTAL) Adds a marker to the normal buffer and returns it. If the
		 * alt buffer is active, undefined is returned.
		 * @param cursorYOffset The y position offset of the marker from the cursor.
		 */
		addMarker(cursorYOffset: number): IMarker;

		/**
		 * Gets whether the terminal has an active selection.
		 */
		hasSelection(): boolean;

		/**
		 * Gets the terminal's current selection, this is useful for implementing
		 * copy behavior outside of xterm.js.
		 */
		getSelection(): string;

		/**
		 * Gets the selection position or undefined if there is no selection.
		 */
		getSelectionPosition(): ISelectionPosition | undefined;

		/**
		 * Clears the current terminal selection.
		 */
		clearSelection(): void;

		/**
		 * Selects text within the terminal.
		 * @param column The column the selection starts at..
		 * @param row The row the selection starts at.
		 * @param length The length of the selection.
		 */
		select(column: number, row: number, length: number): void;

		/**
		 * Selects all text within the terminal.
		 */
		selectAll(): void;

		/**
		 * Selects text in the buffer between 2 lines.
		 * @param start The 0-based line index to select from (inclusive).
		 * @param end The 0-based line index to select to (inclusive).
		 */
		selectLines(start: number, end: number): void;

		/*
		 * Disposes of the terminal, detaching it from the DOM and removing any
		 * active listeners.
		 */
		dispose(): void;

		/**
		 * Scroll the display of the terminal
		 * @param amount The number of lines to scroll down (negative scroll up).
		 */
		scrollLines(amount: number): void;

		/**
		 * Scroll the display of the terminal by a number of pages.
		 * @param pageCount The number of pages to scroll (negative scrolls up).
		 */
		scrollPages(pageCount: number): void;

		/**
		 * Scrolls the display of the terminal to the top.
		 */
		scrollToTop(): void;

		/**
		 * Scrolls the display of the terminal to the bottom.
		 */
		scrollToBottom(): void;

		/**
		 * Scrolls to a line within the buffer.
		 * @param line The 0-based line index to scroll to.
		 */
		scrollToLine(line: number): void;

		/**
		 * Clear the entire buffer, making the prompt line the new first line.
		 */
		clear(): void;

		/**
		 * Writes text to the terminal.
		 * @param data The text to write to the terminal.
		 */
		write(data: string): void;

		/**
		 * Writes text to the terminal, followed by a break line character (\n).
		 * @param data The text to write to the terminal.
		 */
		writeln(data: string): void;

		/**
		 * Writes UTF8 data to the terminal. This has a slight performance advantage
		 * over the string based write method due to lesser data conversions needed
		 * on the way from the pty to xterm.js.
		 * @param data The data to write to the terminal.
		 */
		writeUtf8(data: Uint8Array): void;

		/**
		 * Retrieves an option's value from the terminal.
		 * @param key The option key.
		 */
		getOption(key: 'bellSound' | 'bellStyle' | 'cursorStyle' | 'fontFamily' | 'fontWeight' | 'fontWeightBold' | 'logLevel' | 'rendererType' | 'termName' | 'wordSeparator'): string;
		/**
		 * Retrieves an option's value from the terminal.
		 * @param key The option key.
		 */
		getOption(key: 'allowTransparency' | 'cancelEvents' | 'convertEol' | 'cursorBlink' | 'disableStdin' | 'macOptionIsMeta' | 'rightClickSelectsWord' | 'popOnBell' | 'screenKeys' | 'useFlowControl' | 'visualBell' | 'windowsMode'): boolean;
		/**
		 * Retrieves an option's value from the terminal.
		 * @param key The option key.
		 */
		getOption(key: 'colors'): string[];
		/**
		 * Retrieves an option's value from the terminal.
		 * @param key The option key.
		 */
		getOption(key: 'cols' | 'fontSize' | 'letterSpacing' | 'lineHeight' | 'rows' | 'tabStopWidth' | 'scrollback'): number;
		/**
		 * Retrieves an option's value from the terminal.
		 * @param key The option key.
		 */
		getOption(key: 'handler'): (data: string) => void;
		/**
		 * Retrieves an option's value from the terminal.
		 * @param key The option key.
		 */
		getOption(key: string): any;

		/**
		 * Sets an option on the terminal.
		 * @param key The option key.
		 * @param value The option value.
		 */
		setOption(key: 'fontFamily' | 'termName' | 'bellSound' | 'wordSeparator', value: string): void;
		/**
		* Sets an option on the terminal.
		* @param key The option key.
		* @param value The option value.
		*/
		setOption(key: 'fontWeight' | 'fontWeightBold', value: null | 'normal' | 'bold' | '100' | '200' | '300' | '400' | '500' | '600' | '700' | '800' | '900'): void;
		/**
		* Sets an option on the terminal.
		* @param key The option key.
		* @param value The option value.
		*/
		setOption(key: 'logLevel', value: LogLevel): void;
		/**
		 * Sets an option on the terminal.
		 * @param key The option key.
		 * @param value The option value.
		 */
		setOption(key: 'bellStyle', value: null | 'none' | 'visual' | 'sound' | 'both'): void;
		/**
		 * Sets an option on the terminal.
		 * @param key The option key.
		 * @param value The option value.
		 */
		setOption(key: 'cursorStyle', value: null | 'block' | 'underline' | 'bar'): void;
		/**
		 * Sets an option on the terminal.
		 * @param key The option key.
		 * @param value The option value.
		 */
		setOption(key: 'allowTransparency' | 'cancelEvents' | 'convertEol' | 'cursorBlink' | 'disableStdin' | 'macOptionIsMeta' | 'popOnBell' | 'rightClickSelectsWord' | 'screenKeys' | 'useFlowControl' | 'visualBell' | 'windowsMode', value: boolean): void;
		/**
		 * Sets an option on the terminal.
		 * @param key The option key.
		 * @param value The option value.
		 */
		setOption(key: 'colors', value: string[]): void;
		/**
		 * Sets an option on the terminal.
		 * @param key The option key.
		 * @param value The option value.
		 */
		setOption(key: 'fontSize' | 'letterSpacing' | 'lineHeight' | 'tabStopWidth' | 'scrollback', value: number): void;
		/**
		 * Sets an option on the terminal.
		 * @param key The option key.
		 * @param value The option value.
		 */
		setOption(key: 'handler', value: (data: string) => void): void;
		/**
		 * Sets an option on the terminal.
		 * @param key The option key.
		 * @param value The option value.
		 */
		setOption(key: 'theme', value: ITheme): void;
		/**
		 * Sets an option on the terminal.
		 * @param key The option key.
		 * @param value The option value.
		 */
		setOption(key: 'cols' | 'rows', value: number): void;
		/**
		 * Sets an option on the terminal.
		 * @param key The option key.
		 * @param value The option value.
		 */
		setOption(key: string, value: any): void;

		/**
		 * Tells the renderer to refresh terminal content between two rows
		 * (inclusive) at the next opportunity.
		 * @param start The row to start from (between 0 and this.rows - 1).
		 * @param end The row to end at (between start and this.rows - 1).
		 */
		refresh(start: number, end: number): void;

		/**
		 * Perform a full reset (RIS, aka '\x1bc').
		 */
		reset(): void

		/**
		 * Applies an addon to the Terminal prototype, making it available to all
		 * newly created Terminals.
		 * @param addon The addon to apply.
		 * @deprecated Use the new loadAddon API/addon format.
		 */
		static applyAddon(addon: any): void;

		/**
		 * (EXPERIMENTAL) Loads an addon into this instance of xterm.js.
		 * @param addon The addon to load.
		 */
		loadAddon(addon: ITerminalAddon): void;
	}

	/**
	 * An addon that can provide additional functionality to the terminal.
	 */
	export interface ITerminalAddon extends IDisposable {
		/**
		 * (EXPERIMENTAL) This is called when the addon is activated.
		 */
		activate(terminal: Terminal): void;
	}

	/**
	 * An object representing a selection within the terminal.
	 */
	interface ISelectionPosition {
		/**
		 * The start column of the selection.
		 */
		startColumn: number;

		/**
		 * The start row of the selection.
		 */
		startRow: number;

		/**
		 * The end column of the selection.
		 */
		endColumn: number;

		/**
		 * The end row of the selection.
		 */
		endRow: number;
	}

	/**
	 * Represents a terminal buffer.
	 */
	interface IBuffer {
		/**
		 * The y position of the cursor. This ranges between `0` (when the
		 * cursor is at baseY) and `Terminal.rows - 1` (when the cursor is on the
		 * last row).
		 */
		readonly cursorY: number;

		/**
		 * The x position of the cursor. This ranges between `0` (left side) and
		 * `Terminal.cols - 1` (right side).
		 */
		readonly cursorX: number;

		/**
		 * The line within the buffer where the top of the viewport is.
		 */
		readonly viewportY: number;

		/**
		 * The line within the buffer where the top of the bottom page is (when
		 * fully scrolled down);
		 */
		readonly baseY: number;

		/**
		 * The amount of lines in the buffer.
		 */
		readonly length: number;

		/**
		 * Gets a line from the buffer, or undefined if the line index does not
		 * exist.
		 *
		 * Note that the result of this function should be used immediately after
		 * calling as when the terminal updates it could lead to unexpected
		 * behavior.
		 *
		 * @param y The line index to get.
		 */
		getLine(y: number): IBufferLine | undefined;
	}

	/**
	 * Represents a line in the terminal's buffer.
	 */
	interface IBufferLine {
		/**
		 * Whether the line is wrapped from the previous line.
		 */
		readonly isWrapped: boolean;

		/**
		 * Gets a cell from the line, or undefined if the line index does not exist.
		 *
		 * Note that the result of this function should be used immediately after
		 * calling as when the terminal updates it could lead to unexpected
		 * behavior.
		 *
		 * @param x The character index to get.
		 */
		getCell(x: number): IBufferCell | undefined;

		/**
		 * Gets the line as a string. Note that this is gets only the string for the
		 * line, not taking isWrapped into account.
		 *
		 * @param trimRight Whether to trim any whitespace at the right of the line.
		 * @param startColumn The column to start from (inclusive).
		 * @param endColumn The column to end at (exclusive).
		 */
		translateToString(trimRight?: boolean, startColumn?: number, endColumn?: number): string;
	}

	/**
	 * Represents a single cell in the terminal's buffer.
	 */
	interface IBufferCell {
		/**
		 * The character within the cell.
		 */
		readonly char: string;

		/**
		 * The width of the character. Some examples:
		 *
		 * - This is `1` for most cells.
		 * - This is `2` for wide character like CJK glyphs.
		 * - This is `0` for cells immediately following cells with a width of `2`.
		 */
		readonly width: number;
	}
}





// Modifications to official .d.ts below
declare module 'xterm' {
	interface TerminalCore {
<<<<<<< HEAD
		debug: boolean;

		_coreService: {
			triggerDataEvent(text: string): void;
		};

=======
>>>>>>> d4b3a7a2
		_onScroll: IEventEmitter<number>;
		_onKey: IEventEmitter<{ key: string }>;

		_charSizeService: {
			width: number;
			height: number;
		};

		_coreService: {
			triggerDataEvent(data: string, wasUserInput?: boolean): void;
		}

		_renderService: {
			_renderer: {
				_renderLayers: any[];
			};
			_onIntersectionChange: any;
		};
	}

	interface IEventEmitter<T> {
		fire(e: T): void;
	}

	interface Terminal {
		_core: TerminalCore;
	}
}<|MERGE_RESOLUTION|>--- conflicted
+++ resolved
@@ -960,15 +960,6 @@
 // Modifications to official .d.ts below
 declare module 'xterm' {
 	interface TerminalCore {
-<<<<<<< HEAD
-		debug: boolean;
-
-		_coreService: {
-			triggerDataEvent(text: string): void;
-		};
-
-=======
->>>>>>> d4b3a7a2
 		_onScroll: IEventEmitter<number>;
 		_onKey: IEventEmitter<{ key: string }>;
 
