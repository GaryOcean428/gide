--- conflicted
+++ resolved
@@ -159,11 +159,7 @@
       set -e
       yarn test-browser --build --browser chromium --browser webkit --browser firefox --tfs "Browser Unit Tests"
     displayName: Run unit tests (Browser)
-<<<<<<< HEAD
-    timeoutInMinutes: 20
-=======
-    timeoutInMinutes: 5
->>>>>>> 5c1ff815
+    timeoutInMinutes: 5
     condition: and(succeeded(), eq(variables['VSCODE_ARCH'], 'x64'), eq(variables['VSCODE_STEP_ON_IT'], 'false'))
 
   - script: |
